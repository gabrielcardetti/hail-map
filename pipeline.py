from collections import defaultdict
from typing import List, Dict
from utils import (
<<<<<<< HEAD
    parse_hail_data,
    PolygonData,
    process_polygons,
    ProcessedPolygonData,
=======
    parse_hail_data, 
    process_polygons, 
    ProcessedPolygonData, 
>>>>>>> 424628a6
    HailJSONEncoder
)
import json

import mysql.connector

host = "localhost"
user = "root"
password = "123"
database = "hail_data"


def get_connection():
    return mysql.connector.connect(
        host=host,
        user=user,
        password=password,
        database=database
    )


def summarize_hail_data(polygons: List[ProcessedPolygonData]) -> Dict:
    """
    Create a summary of the hail data.

    Args:
        polygons: List of PolygonData objects

    Returns:
        Dictionary containing summary statistics
    """
    summary = {
        'total_regions': len(polygons),
        'size_distribution': defaultdict(int),
        'total_points': 0,
        'size_range': {
            'min': float('inf'),
            'max': float('-inf')
        }
    }

    for polygon in polygons:
        # Count regions by size
        summary['size_distribution'][polygon.size] += 1

        # Count total points
        summary['total_points'] += len(polygon.coordinates)

        # Update size range
        summary['size_range']['min'] = min(
            summary['size_range']['min'], polygon.size)
        summary['size_range']['max'] = max(
            summary['size_range']['max'], polygon.size)

    # Convert defaultdict to regular dict
    summary['size_distribution'] = dict(summary['size_distribution'])

    return summary


def print_summary(summary: Dict) -> None:
    """
    Print a formatted summary of the hail data.

    Args:
        summary: Dictionary containing summary statistics
    """
    print("\nHail Contour Data Summary")
    print("=" * 30)
    print(f"\nTotal Regions: {summary['total_regions']}")
    print(f"Total Points: {summary['total_points']}")
    print(f"\nSize Range:")
    print(
        f"  Minimum: {summary['size_range']['min']}mm ({summary['size_range']['min']/25.4:.2f} inches)")
    print(
        f"  Maximum: {summary['size_range']['max']}mm ({summary['size_range']['max']/25.4:.2f} inches)")

    print("\nSize Distribution:")
    for size, count in sorted(summary['size_distribution'].items()):
        print(f"  {size}mm ({size/25.4:.2f} inches): {count} regions")


def main(file_path: str, output_path: str, date: str) -> None:
    """
    Main function to process hail contour data file.

    Args:
        file_path: Path to the hail contour data file
        output_path: Path to the output file
        date: Date of the hail contour data
    """
    try:
        # Read the file
        with open(file_path, 'r') as f:
            data = f.read()

        # Parse the data
        polygons = parse_hail_data(data)

        print(f'Polygons: {polygons}')

        # Process the polygons
        processed_polygons = process_polygons(polygons)
        print(f"\nProcessed {len(processed_polygons)} polygons")

        # save processed_polygons as a .json file
        with open(output_path, 'w') as f:
            json.dump(processed_polygons, f, cls=HailJSONEncoder, indent=2)

        # Generate and print summary
        summary = summarize_hail_data(polygons)
        print_summary(summary)

        # insert the polygons into the database
        insert_polygons(processed_polygons, date)

        print("Polygons inserted successfully for date: ", date)

    except FileNotFoundError:
        print(f"Error: File '{file_path}' not found")
    except Exception as e:
        print(f"Error processing file: {str(e)}")


def insert_polygons(polygons: List[ProcessedPolygonData], date: str) -> None:
    """
    Insert processed hail polygons into the database.
    This function handles both the hail region polygons and their constituent points.
    It includes validation and automatic fixing of invalid polygons.

    Args:
        polygons: List of ProcessedPolygonData objects containing polygon information
                 Each polygon has positions (points), style information, and size data
        date: Date string in YYYYMMDD format representing when the hail data was recorded

    The function performs the following steps for each polygon:
    1. Validates the polygon has enough points
    2. Creates a Well-Known Text (WKT) representation -> https://wktmap.com/ good place to check the polygon
    3. Validates and attempts to fix invalid geometries
    4. Inserts the polygon into hail_region table
    5. Inserts all points into hail_point table
    """
    try:
        connection = get_connection()
        cursor = connection.cursor()

        for polygon in polygons:
            # Validation Step 1: Check minimum points requirement
            # A valid polygon needs at least 3 points to form an area
            if not polygon['positions'] or len(polygon['positions']) < 3:
                print(f"Skipping polygon with insufficient points: {len(polygon['positions']) if polygon['positions'] else 0} points")
                continue

            # Step 2: Prepare polygon data
            # Convert LatLng objects to (longitude, latitude) pairs
            # Note: MySQL expects longitude first in spatial functions
            points = [(pos.lng, pos.lat) for pos in polygon['positions']]
            
            # Ensure the polygon is closed (first point equals last point)
            # This is required for valid polygon geometry in MySQL
            if points[0] != points[-1]:
                points.append(points[0])
            
            # Create Well-Known Text (WKT) representation of the polygon
            # Format: POLYGON((lng1 lat1, lng2 lat2, ...))
            points_str = ','.join(f'{lng} {lat}' for lng, lat in points)
            polygon_wkt = f'POLYGON(({points_str}))'

            try:
                # Step 3: Validate and fix geometry
                # Check if the polygon is valid according to MySQL spatial rules
                cursor.execute("""
                    SELECT 
                        ST_IsValid(ST_GeomFromText(%s, 4326)) as is_valid,
                        ST_NumPoints(ST_GeomFromText(%s, 4326)) as num_points
                """, (polygon_wkt, polygon_wkt))
                
                validation_result = cursor.fetchone()
                is_valid, num_points = validation_result

                if not is_valid:
                    print(f"\nInvalid polygon details:")
                    print(f"- Number of points: {len(points)}")
                    print(f"- First few points: {points[:3]}")
                    print(f"- Last few points: {points[-3:]}")
                    print(f"- Size: {polygon['size']}mm ({polygon['inch_size']} inches)")
                    print(f"- Threshold: {polygon['threshold']}")
                    
                    # Check for potential data issues
                    has_duplicate_points = len(set(points)) != len(points)
                    has_invalid_coords = any(not (-180 <= lng <= 180 and -90 <= lat <= 90) 
                                          for lng, lat in points)
                    
                    print("\nValidation checks:")
                    print(f"- Has duplicate points: {has_duplicate_points}")
                    print(f"- Has invalid coordinates: {has_invalid_coords}")
                    print(f"- Is closed polygon: {points[0] == points[-1]}")
                    
                    # Print the full WKT for inspection
                    print("\nFull WKT representation:")
                    print(polygon_wkt)
                    
                    # Try to identify any coordinate patterns
                    lngs, lats = zip(*points)
                    print("\nCoordinate ranges:")
                    print(f"- Longitude range: {min(lngs):.4f} to {max(lngs):.4f}")
                    print(f"- Latitude range: {min(lats):.4f} to {max(lats):.4f}")
                    
                    # Try simpler geometry first
                    try:
                        # Try creating a point to verify basic spatial operations
                        cursor.execute("""
                            SELECT ST_AsText(
                                ST_PointFromText(%s, 4326)
                            )
                        """, (f'POINT({points[0][0]} {points[0][1]})',))
                        point_result = cursor.fetchone()[0]
                        print("\nBasic spatial operation test:")
                        print(f"- Point creation successful: {bool(point_result)}")
                        
                        # Try to fix the polygon
                        cursor.execute("""
                            SELECT ST_AsText(
                                ST_ConvexHull(ST_GeomFromText(%s, 4326))
                            )
                        """, (polygon_wkt,))
                        fixed_wkt = cursor.fetchone()[0]
                        
                        if fixed_wkt and fixed_wkt.startswith('POLYGON'):
                            print("\nPolygon fix attempt:")
                            print("- Successfully fixed polygon using convex hull")
                            print(f"- Fixed WKT preview: {fixed_wkt[:100]}...")
                            polygon_wkt = fixed_wkt
                        else:
                            print("\nPolygon fix attempt:")
                            print("- Could not fix polygon")
                            print("- Skipping this polygon")
                            continue
                    except Exception as e:
                        print("\nError details:")
                        print(f"- Error type: {type(e).__name__}")
                        print(f"- Error message: {str(e)}")
                        print(f"- Skipping this polygon")
                        continue

                # Step 4: Insert the hail region
                # Store both the geometric and non-geometric data
                region_query = """
                    INSERT INTO hail_region (
                        date, fill_color, fill_opacity, stroke_color, 
                        stroke_opacity, stroke_weight, size, inch_size, threshold,
                        region
                    ) VALUES (%s, %s, %s, %s, %s, %s, %s, %s, %s, ST_GeomFromText(%s, 4326))
                """
                region_values = (
                    date,
                    polygon['style']['fillColor'],
                    polygon['style']['fillOpacity'],
                    polygon['style']['strokeColor'],
                    polygon['style']['strokeOpacity'],
                    polygon['style']['strokeWeight'],
                    polygon['size'],
                    polygon['inch_size'],
                    polygon['threshold'],
                    polygon_wkt
                )
                cursor.execute(region_query, region_values)
                region_id = cursor.lastrowid

                # Step 5: Insert individual points
                # Store each point with a spatial index for efficient querying
                points_query = """
                    INSERT INTO hail_point (
                        hail_region_id, lat, lng, point
                    ) VALUES (%s, %s, %s, ST_PointFromText(%s, 4326))
                """

                points_values = [
                    (
                        region_id,
                        position.lat,
                        position.lng,
                        f'POINT({position.lng} {position.lat})'
                    )
                    for position in polygon['positions']
                ]

                cursor.executemany(points_query, points_values)
                print(f"Successfully inserted polygon with {len(points)} points")
                
            except mysql.connector.Error as error:
                print(f"Failed to insert polygon: {error}")
                print(f"Polygon WKT preview: {polygon_wkt[:100]}...")
                continue

        connection.commit()
        print(f"Successfully inserted {len(polygons)} polygons")

    except mysql.connector.Error as error:
        print(f"Failed to insert polygons: {error}")
        if connection.is_connected():
            connection.rollback()

    finally:
        if connection.is_connected():
            cursor.close()
            connection.close()


def create_tables() -> None:
    """
    Create tables for storing the processed polygons if they don't exist.
    """
    try:
        # Connect to MySQL
        print("Creating tables...")
        connection = get_connection()
        cursor = connection.cursor()

        # Create hail_regions table
        cursor.execute("""
            CREATE TABLE IF NOT EXISTS hail_region (
                id INT AUTO_INCREMENT PRIMARY KEY,
                created_at TIMESTAMP DEFAULT CURRENT_TIMESTAMP,
                date VARCHAR(50) NOT NULL,
                fill_color VARCHAR(50) NOT NULL,
                fill_opacity FLOAT NOT NULL,
                stroke_color VARCHAR(50) NOT NULL,
                stroke_opacity FLOAT NOT NULL,
                stroke_weight INT NOT NULL,
                size INT NOT NULL,
                inch_size FLOAT NOT NULL,
                threshold INT NOT NULL,
                region POLYGON NOT NULL SRID 4326,
                SPATIAL INDEX(region)
            )
        """)

        # Create hail_point table with spatial point
        cursor.execute("""
            CREATE TABLE IF NOT EXISTS hail_point (
                id INT AUTO_INCREMENT PRIMARY KEY,
                created_at TIMESTAMP DEFAULT CURRENT_TIMESTAMP,
                hail_region_id INT NOT NULL,
                lat FLOAT NOT NULL,
                lng FLOAT NOT NULL,
                point POINT NOT NULL SRID 4326,
                FOREIGN KEY (hail_region_id) REFERENCES hail_region(id),
                SPATIAL INDEX(point)
            )
        """)

        connection.commit()
        print("Tables created successfully")

    except mysql.connector.Error as error:
        print(f"Failed to create tables: {error}")


def clean_tables() -> None:
    """
    Clean the tables.
    """

    connection = get_connection()
    cursor = connection.cursor()

    cursor.execute("DELETE FROM hail_point WHERE id > 0")
    cursor.execute("DELETE FROM hail_region WHERE id > 0")

    connection.commit()
    print("Tables cleaned successfully")


if __name__ == "__main__":
<<<<<<< HEAD
    import os
    from pathlib import Path

    # clean_tables()
    create_tables()

    # Process all files in the @processedFiles folder
    input_folder = "./processedFiles"

    # Create output folder if it doesn't exist
    os.makedirs("processed_json", exist_ok=True)

    # Process each .txt file in the folder
    for file_name in os.listdir(input_folder):
        if file_name.endswith('.txt'):
            input_path = os.path.join(input_folder, file_name)
            # hail_contours_20240924_0000.txt
            # get date from name
            date = file_name.split("_")[2]

            # Create output path with same name but .json extension
            output_path = os.path.join(
                "processed_json", Path(file_name).stem + ".json")

            print(f"\nProcessing: {file_name}")
            main(input_path, output_path, date)
=======
    # Example usage
    file_path = "hail_contours.txt"
    main(file_path)
>>>>>>> 424628a6
<|MERGE_RESOLUTION|>--- conflicted
+++ resolved
@@ -1,16 +1,10 @@
 from collections import defaultdict
 from typing import List, Dict
 from utils import (
-<<<<<<< HEAD
     parse_hail_data,
     PolygonData,
     process_polygons,
     ProcessedPolygonData,
-=======
-    parse_hail_data, 
-    process_polygons, 
-    ProcessedPolygonData, 
->>>>>>> 424628a6
     HailJSONEncoder
 )
 import json
@@ -386,7 +380,6 @@
 
 
 if __name__ == "__main__":
-<<<<<<< HEAD
     import os
     from pathlib import Path
 
@@ -412,9 +405,4 @@
                 "processed_json", Path(file_name).stem + ".json")
 
             print(f"\nProcessing: {file_name}")
-            main(input_path, output_path, date)
-=======
-    # Example usage
-    file_path = "hail_contours.txt"
-    main(file_path)
->>>>>>> 424628a6
+            main(input_path, output_path, date)