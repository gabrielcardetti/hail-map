--- conflicted
+++ resolved
@@ -101,24 +101,13 @@
         'fillColor': '#9C2740',
         'fillOpacity': 0.5,
         'strokeColor': '#9C2740',
-<<<<<<< HEAD
-        'strokeOpacity': 0.65,
-        'strokeWeight': 2,
-        'inch_size': 2.5
-=======
         'strokeOpacity': 1,
         'strokeWeight': 2
->>>>>>> 424628a6
     },
     64: {  # 2.5 inch
         'fillColor': '#673A37',
         'fillOpacity': 0.5,
         'strokeColor': '#673A37',
-<<<<<<< HEAD
-        'strokeOpacity': 0.65,
-        'strokeWeight': 2.5,
-        'inch_size': 3.0
-=======
         'strokeOpacity': 1,
         'strokeWeight': 2
     },
@@ -128,20 +117,13 @@
         'strokeColor': '#5E41A5',
         'strokeOpacity': 1,
         'strokeWeight': 2.5
->>>>>>> 424628a6
     },
     102: {  # 5.0+ inch
         'fillColor': '#3F51B5',
         'fillOpacity': 0.5,
         'strokeColor': '#3F51B5',
-<<<<<<< HEAD
-        'strokeOpacity': 0.7,
-        'strokeWeight': 3,
-        'inch_size': 5.0
-=======
         'strokeOpacity': 1,
         'strokeWeight': 3
->>>>>>> 424628a6
     }
 }
 
@@ -169,15 +151,8 @@
             if current_points:
                 polygons.append(PolygonData(
                     coordinates=current_points.copy(),
-<<<<<<< HEAD
-                    style=HAIL_STYLE_MAP[current_threshold or 19],
-                    size=current_threshold or 19,
-                    inch_size=HAIL_STYLE_MAP[current_threshold or 19]['inch_size'],
-                    threshold=current_threshold or 19
-=======
                     style=HAIL_STYLE_MAP[current_threshold or 51],
                     size=current_threshold or 51
->>>>>>> 424628a6
                 ))
                 current_points = []
             continue
@@ -205,15 +180,8 @@
             if current_points:
                 polygons.append(PolygonData(
                     coordinates=current_points.copy(),
-<<<<<<< HEAD
-                    style=HAIL_STYLE_MAP[current_threshold or 19],
-                    size=current_threshold or 19,
-                    inch_size=HAIL_STYLE_MAP[current_threshold or 19]['inch_size'],
-                    threshold=current_threshold or 19
-=======
                     style=HAIL_STYLE_MAP[current_threshold or 51],
                     size=current_threshold or 51
->>>>>>> 424628a6
                 ))
                 current_points = []
             continue
@@ -222,15 +190,8 @@
     if current_points:
         polygons.append(PolygonData(
             coordinates=current_points.copy(),
-<<<<<<< HEAD
-            style=HAIL_STYLE_MAP[current_threshold or 19],
-            size=current_threshold or 19,
-            inch_size=HAIL_STYLE_MAP[current_threshold or 19]['inch_size'],
-            threshold=current_threshold or 19
-=======
             style=HAIL_STYLE_MAP[current_threshold or 51],
             size=current_threshold or 51
->>>>>>> 424628a6
         ))
 
     # Sort polygons by size (smallest first)
